--- conflicted
+++ resolved
@@ -10,100 +10,12 @@
   const topic = searchParams.get('topic')
   const sort = searchParams.get('sort') as 'stars' | 'forks' | 'updated' | null
   const minStars = searchParams.get('minStars')
+  const category = searchParams.get('category')
 
-<<<<<<< HEAD
-  let repos: any[] = []
-  let usedDatabase = false
-
-  try {
-    // Try to get from database first (if available)
-    try {
-      repos = await prisma.awesomeRepo.findMany({
-        where: {
-          OR: [
-            { name: { contains: query } },
-            { description: { contains: query } },
-          ],
-          ...(category && category !== 'all' ? { category } : {}),
-        },
-        orderBy: { stars: 'desc' },
-        take: 20,
-        skip: (page - 1) * 20,
-      })
-      usedDatabase = true
-      console.log(`Found ${repos.length} repos in database`)
-    } catch (dbError) {
-      console.log('Database not available, falling back to GitHub API:', dbError instanceof Error ? dbError.message : 'Unknown error')
-      repos = []
-    }
-
-    // If no results in database or database unavailable, fetch from GitHub
-    if (repos.length === 0) {
-      console.log('Fetching from GitHub API...')
-      try {
-        const githubRepos = await GitHubService.searchAwesomeRepos(query, page)
-        
-        // Transform GitHub repos to match our interface
-        repos = githubRepos.map(repo => ({
-          id: repo.id,
-          githubId: repo.id,
-          name: repo.name,
-          fullName: repo.full_name,
-          description: repo.description,
-          url: repo.html_url,
-          stars: repo.stargazers_count,
-          forks: repo.forks_count,
-          language: repo.language,
-          topics: repo.topics || [],
-          tags: [],
-          owner: repo.owner.login,
-          category: null,
-          lastFetched: new Date().toISOString(),
-          createdAt: repo.created_at,
-          updatedAt: repo.updated_at,
-        }))
-
-        // Try to store in database for future use (if database is available)
-        if (usedDatabase) {
-          for (const githubRepo of githubRepos) {
-            try {
-              await prisma.awesomeRepo.upsert({
-                where: { githubId: githubRepo.id },
-                update: {
-                  stars: githubRepo.stargazers_count,
-                  forks: githubRepo.forks_count,
-                  description: githubRepo.description,
-                  lastFetched: new Date(),
-                },
-                create: {
-                  githubId: githubRepo.id,
-                  name: githubRepo.name,
-                  fullName: githubRepo.full_name,
-                  description: githubRepo.description,
-                  url: githubRepo.html_url,
-                  stars: githubRepo.stargazers_count,
-                  forks: githubRepo.forks_count,
-                  language: githubRepo.language,
-                  topics: githubRepo.topics || [],
-                  owner: githubRepo.owner.login,
-                },
-              })
-            } catch (error) {
-              console.error('Error storing repo:', error)
-            }
-          }
-        }
-      } catch (githubError) {
-        console.error('GitHub API failed:', githubError instanceof Error ? githubError.message : 'Unknown error')
-        // Return empty results when both database and GitHub fail
-        repos = []
-      }
-    }
-=======
   try {
     // Build cache key from search parameters
     const cacheKey = `search-${JSON.stringify({
-      query, page, language, topic, sort, minStars
+      query, page, language, topic, sort, minStars, category
     })}`
 
     // Cache search results for 15 minutes
@@ -115,14 +27,14 @@
           ...(language && { language }),
           ...(topic && { topic }),
           ...(sort && { sort }),
-          ...(minStars && { minStars: parseInt(minStars) })
+          ...(minStars && { minStars: parseInt(minStars) }),
+          ...(category && category !== 'all' && { category })
         }
 
         return await GitHubService.searchAwesomeRepos(filters, page)
       },
       15 // 15 minutes cache for search results
     )
->>>>>>> c49ae95c
 
     return NextResponse.json({
       repos,
